--- conflicted
+++ resolved
@@ -46,25 +46,13 @@
       --exclude='freesurfer/bin/SegmentSubjectT2_autoEstimateAlveusML' \
       --exclude='freesurfer/bin/fs_spmreg.glnxa64'
 
-<<<<<<< HEAD
 # Install miniconda and needed python packages (for FastSurferCNN)
-RUN wget -qO ~/miniconda.sh https://repo.continuum.io/miniconda/Miniconda3-py37_4.10.3-Linux-x86_64.sh  && \
+RUN wget --no-check-certificate -qO ~/miniconda.sh https://repo.continuum.io/miniconda/Miniconda3-py37_4.10.3-Linux-x86_64.sh  && \
      chmod +x ~/miniconda.sh && \
      ~/miniconda.sh -b -p /opt/conda && \
      rm ~/miniconda.sh && \
      /opt/conda/bin/conda install -y python=$PYTHON_VERSION python-dateutil=2.8.2 pyyaml=6.0 scikit-image=0.19.2 && \
      /opt/conda/bin/conda install -y -c conda-forge pillow=9.0.1 && \
-=======
-
-
-# Install miniconda and needed python packages (for recon-surf)
-RUN wget --no-check-certificate -qO ~/miniconda.sh https://repo.continuum.io/miniconda/Miniconda3-py37_4.10.3-Linux-x86_64.sh  && \
-     chmod +x ~/miniconda.sh && \
-     ~/miniconda.sh -b -p /opt/conda && \
-     rm ~/miniconda.sh && \
-     /opt/conda/bin/conda install -y python=$PYTHON_VERSION python-dateutil pyyaml numpy scipy scikit-image && \
-     /opt/conda/bin/conda install -y -c conda-forge nibabel=2.5.1 pillow=8.3.2 && \
->>>>>>> cf0178eb
      /opt/conda/bin/conda clean -ya
 ENV PATH /opt/conda/bin:$PATH
 
